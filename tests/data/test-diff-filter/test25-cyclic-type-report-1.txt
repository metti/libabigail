Functions changes summary: 0 Removed, 1 Changed, 0 Added function
Variables changes summary: 0 Removed, 0 Changed, 0 Added variable

1 function with some indirect sub-type change:

  [C] 'function void foo(S&)' has some indirect sub-type changes:
    parameter 1 of type 'S&' has sub-type changes:
      in referenced type 'struct S':
        type size hasn't changed
        1 data member insertion:
          'char S::m1', at offset 32 (in bits)
        1 data member change:
          type of 'S* S::m2' changed:
<<<<<<< HEAD
            pointed to type 'struct S' changed; details are being reported
=======
            pointed to type 'struct S' changed, as being reported
>>>>>>> 440fc7f4
<|MERGE_RESOLUTION|>--- conflicted
+++ resolved
@@ -11,8 +11,4 @@
           'char S::m1', at offset 32 (in bits)
         1 data member change:
           type of 'S* S::m2' changed:
-<<<<<<< HEAD
-            pointed to type 'struct S' changed; details are being reported
-=======
             pointed to type 'struct S' changed, as being reported
->>>>>>> 440fc7f4
