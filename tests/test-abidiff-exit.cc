--- conflicted
+++ resolved
@@ -222,7 +222,33 @@
     "output/test-abidiff-exit/test-fun-param-report.txt"
   },
   {
-<<<<<<< HEAD
+    "data/test-abidiff-exit/test-decl-enum-v0.o",
+    "data/test-abidiff-exit/test-decl-enum-v1.o",
+    "",
+    "--harmless",
+    abigail::tools_utils::ABIDIFF_ABI_CHANGE,
+    "data/test-abidiff-exit/test-decl-enum-report.txt",
+    "output/test-abidiff-exit/test-decl-enum-report.txt"
+  },
+  {
+    "data/test-abidiff-exit/test-decl-enum-v0.o",
+    "data/test-abidiff-exit/test-decl-enum-v1.o",
+    "",
+    "",
+    abigail::tools_utils::ABIDIFF_OK,
+    "data/test-abidiff-exit/test-decl-enum-report-2.txt",
+    "output/test-abidiff-exit/test-decl-enum-report-2.txt"
+  },
+  {
+    "data/test-abidiff-exit/test-decl-enum-v0.o",
+    "data/test-abidiff-exit/test-decl-enum-v1.o",
+    "",
+    "--leaf-changes-only",
+    abigail::tools_utils::ABIDIFF_OK,
+    "data/test-abidiff-exit/test-decl-enum-report-3.txt",
+    "output/test-abidiff-exit/test-decl-enum-report-3.txt"
+  },
+  {
     "data/test-abidiff-exit/test-missing-alias.abi",
     "data/test-abidiff-exit/test-missing-alias.abi",
     "data/test-abidiff-exit/test-missing-alias.suppr",
@@ -230,33 +256,6 @@
     abigail::tools_utils::ABIDIFF_OK,
     "data/test-abidiff-exit/test-missing-alias-report.txt",
     "output/test-abidiff-exit/test-missing-alias-report.txt"
-=======
-    "data/test-abidiff-exit/test-decl-enum-v0.o",
-    "data/test-abidiff-exit/test-decl-enum-v1.o",
-    "",
-    "--harmless",
-    abigail::tools_utils::ABIDIFF_ABI_CHANGE,
-    "data/test-abidiff-exit/test-decl-enum-report.txt",
-    "output/test-abidiff-exit/test-decl-enum-report.txt"
-  },
-  {
-    "data/test-abidiff-exit/test-decl-enum-v0.o",
-    "data/test-abidiff-exit/test-decl-enum-v1.o",
-    "",
-    "",
-    abigail::tools_utils::ABIDIFF_OK,
-    "data/test-abidiff-exit/test-decl-enum-report-2.txt",
-    "output/test-abidiff-exit/test-decl-enum-report-2.txt"
-  },
-  {
-    "data/test-abidiff-exit/test-decl-enum-v0.o",
-    "data/test-abidiff-exit/test-decl-enum-v1.o",
-    "",
-    "--leaf-changes-only",
-    abigail::tools_utils::ABIDIFF_OK,
-    "data/test-abidiff-exit/test-decl-enum-report-3.txt",
-    "output/test-abidiff-exit/test-decl-enum-report-3.txt"
->>>>>>> f0bf8680
   },
   {0, 0, 0 ,0,  abigail::tools_utils::ABIDIFF_OK, 0, 0}
 };
