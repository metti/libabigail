--- conflicted
+++ resolved
@@ -3036,16 +3036,12 @@
   if (sym->is_common_symbol())
     o << " is-common='yes'";
 
-<<<<<<< HEAD
   if (sym->get_crc() != 0)
     o << " crc='"
       << std::hex << std::showbase << sym->get_crc() << "'"
       << std::dec << std::noshowbase;
 
-  o << "/>";
-=======
   o << "/>\n";
->>>>>>> f0bf8680
 
   return true;
 }
