--- conflicted
+++ resolved
@@ -1890,14 +1890,10 @@
       string path;
 
       if (path_str)
-<<<<<<< HEAD
-	corp->set_path(reinterpret_cast<char*>(path_str.get()));
-=======
 	{
 	  path = reinterpret_cast<char*>(path_str.get());
-	  corp.set_path(path);
+	  corp->set_path(path);
 	}
->>>>>>> b153537d
 
       xml::xml_char_sptr architecture_str =
 	XML_READER_GET_ATTRIBUTE(reader, "architecture");
@@ -1910,12 +1906,9 @@
       string soname;
 
       if (soname_str)
-<<<<<<< HEAD
-	corp->set_soname(reinterpret_cast<char*>(soname_str.get()));
-=======
 	{
 	  soname = reinterpret_cast<char*>(soname_str.get());
-	  corp.set_soname(soname);
+	  corp->set_soname(soname);
 	}
 
       // Apply suppression specifications here to honour:
@@ -1928,7 +1921,6 @@
       if ((!soname.empty() || !path.empty())
 	  && ctxt.corpus_is_suppressed_by_soname_or_filename(soname, path))
 	return nil;
->>>>>>> b153537d
 
       node = xmlTextReaderExpand(reader.get());
       if (!node)
